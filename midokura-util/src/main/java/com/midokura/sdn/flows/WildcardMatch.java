/*
 * Copyright 2012 Midokura Europe SARL
 */

package com.midokura.sdn.flows;

import java.util.EnumSet;
import java.util.List;
import java.util.Set;
import java.util.UUID;
import javax.annotation.Nonnull;
import javax.annotation.Nullable;

import com.midokura.packets.ARP;
import com.midokura.packets.Ethernet;
import com.midokura.packets.ICMP;
import com.midokura.packets.IPAddr;
import com.midokura.packets.IPv4;
import com.midokura.packets.IPv4Addr;
import com.midokura.packets.IntIPv4;
import com.midokura.packets.MAC;
import com.midokura.packets.MalformedPacketException;
import com.midokura.packets.TCP;
import com.midokura.packets.Transport;
<<<<<<< HEAD
import com.midokura.packets.UDP;
import com.midokura.sdn.dp.FlowMatch;
import com.midokura.sdn.dp.FlowMatches;
import com.midokura.sdn.dp.flows.*;

=======
import org.slf4j.Logger;
import org.slf4j.LoggerFactory;
>>>>>>> 278f1b55

public class WildcardMatch implements Cloneable {

    private EnumSet<Field> usedFields = EnumSet.noneOf(Field.class);
    private static final Logger log =
            LoggerFactory.getLogger(WildcardMatch.class);


    public enum Field {
        InputPortNumber,
        InputPortUUID,
        TunnelID,
        EthernetSource,
        EthernetDestination,
        EtherType,
        NetworkSource,
        NetworkDestination,
        NetworkProtocol,
        NetworkTTL,
        NetworkTOS,
        IsIPv4Fragment,
        TransportSource,
        TransportDestination,
        ArpSip,
        ArpTip
    }

    /**
     * @return the set of Fields that have been set in this instance.
     */
    @Nonnull
    public Set<Field> getUsedFields() {
        return usedFields;
    }

    private Short inputPortNumber;
    private UUID inputPortUUID;
    private Long tunnelID;
    private MAC ethernetSource;
    private MAC ethernetDestination;
    private Short etherType;
    private IntIPv4 networkSource;
    private IntIPv4 networkDestination;
    private Byte networkProtocol;
    private Byte networkTTL;
    private Byte networkTOS;
    private Boolean isIPv4Fragment;
    private Short transportSource;
    private Short transportDestination;
    private IntIPv4 arpSip;
    private IntIPv4 arpTip;

    @Nonnull
    public WildcardMatch setInputPortNumber(short inputPortNumber) {
        usedFields.add(Field.InputPortNumber);
        this.inputPortNumber = inputPortNumber;
        return this;
    }

    @Nonnull
    public WildcardMatch setInputPort(short inputPortNumber) {
        return setInputPortNumber(inputPortNumber);
    }

    @Nullable
    public Short getInputPort() {
        return getInputPortNumber();
    }

    @Nonnull
    public WildcardMatch unsetInputPortNumber() {
        usedFields.remove(Field.InputPortNumber);
        this.inputPortNumber = null;
        return this;
    }

    @Nullable
    public Short getInputPortNumber() {
        return inputPortNumber;
    }

    @Nonnull
    public WildcardMatch setInputPortUUID(@Nonnull UUID inputPortID) {
        usedFields.add(Field.InputPortUUID);
        this.inputPortUUID = inputPortID;
        return this;
    }

    @Nonnull
    public WildcardMatch unsetInputPortUUID() {
        usedFields.remove(Field.InputPortUUID);
        this.inputPortUUID = null;
        return this;
    }

    @Nullable
    public UUID getInputPortUUID() {
        return inputPortUUID;
    }

    @Nonnull
    public WildcardMatch setTunnelID(long tunnelID) {
        this.tunnelID = tunnelID;
        usedFields.add(Field.TunnelID);
        return this;
    }

    @Nonnull
    public WildcardMatch unsetTunnelID() {
        usedFields.remove(Field.TunnelID);
        this.tunnelID = null;
        return this;
    }

    @Nullable
    public Long getTunnelID() {
        return tunnelID;
    }


    @Nonnull
    public WildcardMatch setEthernetSource(@Nonnull MAC addr) {
        usedFields.add(Field.EthernetSource);
        this.ethernetSource = addr;
        return this;
    }

    @Deprecated
    @Nonnull
    public WildcardMatch setDataLayerSource(@Nonnull String macaddr) {
        return setDataLayerSource(MAC.fromString(macaddr));
    }

    @Deprecated
    @Nonnull
    public WildcardMatch setDataLayerSource(@Nonnull MAC addr) {
        return setEthernetSource(addr);
    }

    @Nonnull
    public WildcardMatch unsetEthernetSource() {
        usedFields.remove(Field.EthernetSource);
        this.ethernetSource = null;
        return this;
    }

    @Nullable
    public MAC getEthernetSource() {
        return ethernetSource;
    }

    @Deprecated
    @Nullable
    public byte[] getDataLayerSource() {
        return ethernetSource.getAddress();
    }

    @Nonnull
    public WildcardMatch setEthernetDestination(@Nonnull MAC addr) {
        usedFields.add(Field.EthernetDestination);
        this.ethernetDestination = addr;
        return this;
    }

    @Deprecated
    @Nonnull
    public WildcardMatch setDataLayerDestination(@Nonnull String macAddr) {
        return setDataLayerDestination(MAC.fromString(macAddr));
    }

    @Deprecated
    @Nonnull
    public WildcardMatch setDataLayerDestination(@Nonnull MAC addr) {
        return setEthernetDestination(addr);
    }

    @Nonnull
    public WildcardMatch unsetEthernetDestination() {
        usedFields.remove(Field.EthernetDestination);
        this.ethernetDestination = null;
        return this;
    }

    @Nullable
    public MAC getEthernetDestination() {
        return ethernetDestination;
    }

    @Deprecated
    @Nullable
    public byte[] getDataLayerDestination() {
        return ethernetDestination.getAddress();
    }

    @Nonnull
    public WildcardMatch setEtherType(short etherType) {
        usedFields.add(Field.EtherType);
        this.etherType = etherType;
        return this;
    }

    @Nonnull
    public WildcardMatch unsetEtherType() {
        usedFields.remove(Field.EtherType);
        this.etherType = null;
        return this;
    }

    @Nullable
    public Short getEtherType() {
        return etherType;
    }

    @Deprecated
    @Nonnull
    public WildcardMatch setDataLayerType(short dlType) {
        return setEtherType(dlType);
    }

    @Deprecated
    public short getDataLayerType() {
        return etherType.shortValue();
    }

    /**
     *
     * @param addr doesn't support network range, just host IP
     * @return
     */
    @Nonnull
    public WildcardMatch setNetworkSource(@Nonnull IntIPv4 addr) {
        if (addr.getMaskLength() != 32) {
            log.error("don't support matching on network range: {}", addr);
            addr = addr.clone().setMaskLength(32);
        }
        usedFields.add(Field.NetworkSource);
        this.networkSource = addr;
        return this;
    }

    @Deprecated
    @Nonnull
    public WildcardMatch setNetworkSource(int addr) {
        return setNetworkSource(new IntIPv4(addr));
    }

    @Deprecated
    @Nonnull
    public WildcardMatch setNetworkSource(int addr, int maskLen) {
        return setNetworkSource(new IntIPv4(addr, maskLen));
    }

    @Nonnull
    public WildcardMatch unsetNetworkSource() {
        usedFields.remove(Field.NetworkSource);
        this.networkSource = null;
        return this;
    }

    @Nullable
    public IntIPv4 getNetworkSourceIPv4() {
        return networkSource;
    }

    @Deprecated
    public int getNetworkSource() {
        return networkSource.addressAsInt();
    }

<<<<<<< HEAD
    public IPAddr getSourceIPAddress() {
        return new IPv4Addr().setIntAddress(networkSource.addressAsInt());
    }

=======
    /**
     *
     * @param addr doesn't support network range, just host IP
     * @return
     */
>>>>>>> 278f1b55
    @Nonnull
    public WildcardMatch setNetworkDestination(@Nonnull IntIPv4 addr) {
        if (addr.getMaskLength() != 32) {
            log.error("don't support matching on network range: {}", addr);
            addr = addr.clone().setMaskLength(32);
        }
        usedFields.add(Field.NetworkDestination);
        this.networkDestination = addr;
        return this;
    }

    @Deprecated
    @Nonnull
    public WildcardMatch setNetworkDestination(int addr) {
        return setNetworkDestination(new IntIPv4(addr));
    }

    @Deprecated
    @Nonnull
    public WildcardMatch setNetworkDestination(int addr, int maskLen) {
        return setNetworkDestination(new IntIPv4(addr, maskLen));
    }

    @Nonnull
    public WildcardMatch unsetNetworkDestination() {
        usedFields.remove(Field.NetworkDestination);
        this.networkDestination = null;
        return this;
    }

    @Nullable
    public IntIPv4 getNetworkDestinationIPv4() {
        return networkDestination;
    }

    @Deprecated
    public int getNetworkDestination() {
        return networkDestination.addressAsInt();
    }

    public IPAddr getDestinationIPAddress() {
        return new IPv4Addr().setIntAddress(networkDestination.addressAsInt());
    }

    @Nonnull
    public WildcardMatch setNetworkProtocol(byte networkProtocol) {
        usedFields.add(Field.NetworkProtocol);
        this.networkProtocol = networkProtocol;
        return this;
    }

    @Nonnull
    public WildcardMatch unsetNetworkProtocol() {
        usedFields.remove(Field.NetworkProtocol);
        this.networkProtocol = null;
        return this;
    }

    @Nullable
    public Byte getNetworkProtocolObject() {
        return networkProtocol;
    }

    @Deprecated
    public byte getNetworkProtocol() {
        return networkProtocol.byteValue();
    }

    @Nullable
    public Byte getNetworkTOS() {
        return networkTOS;
    }

    @Deprecated
    public byte getNetworkTypeOfService() {
        return (null == networkTOS)? 0 : networkTOS;
    }

    @Nonnull
    public WildcardMatch setNetworkTOS(byte tos) {
        usedFields.add(Field.NetworkTOS);
        this.networkTOS = tos;
        return this;
    }

    @Deprecated
    @Nonnull
    public WildcardMatch setNetworkTypeOfService(byte tos) {
        return setNetworkTOS(tos);
    }

    @Nonnull
    public WildcardMatch setNetworkTTL(byte networkTTL) {
        usedFields.add(Field.NetworkTTL);
        this.networkTTL = networkTTL;
        return this;
    }

    @Nonnull
    public WildcardMatch unsetNetworkTTL() {
        usedFields.remove(Field.NetworkTTL);
        this.networkTTL = null;
        return this;
    }

    @Nullable
    public Byte getNetworkTTL() {
        return networkTTL;
    }

    @Nonnull
    public WildcardMatch setIsIPv4Fragment(boolean isFragment) {
        usedFields.add(Field.IsIPv4Fragment);
        this.isIPv4Fragment = isFragment;
        return this;
    }

    @Nonnull
    public WildcardMatch unsetIsIPv4Fragment() {
        usedFields.remove(Field.IsIPv4Fragment);
        this.isIPv4Fragment = null;
        return this;
    }

    @Nullable
    public Boolean getIsIPv4Fragment() {
        return isIPv4Fragment;
    }

    @Nonnull
    public WildcardMatch setTransportSource(short transportSource) {
        usedFields.add(Field.TransportSource);
        this.transportSource = transportSource;
        return this;
    }

    @Nonnull
    public WildcardMatch unsetTransportSource() {
        usedFields.remove(Field.TransportSource);
        this.transportSource = null;
        return this;
    }

    @Nullable
    public Short getTransportSourceObject() {
        return transportSource;
    }

    @Deprecated
    public short getTransportSource() {
        return transportSource.shortValue();
    }

    @Nonnull
    public WildcardMatch setTransportDestination(short transportDestination) {
        usedFields.add(Field.TransportDestination);
        this.transportDestination = transportDestination;
        return this;
    }

    @Nonnull
    public WildcardMatch unsetTransportDestination() {
        usedFields.remove(Field.TransportDestination);
        this.transportDestination = null;
        return this;
    }

    @Nullable
    public Short getTransportDestinationObject() {
        return transportDestination;
    }

    @Deprecated
    public short getTransportDestination() {
        return transportDestination.shortValue();
    }

    @Nonnull
    public WildcardMatch setArpSip(IntIPv4 arpSip) {
        usedFields.add(Field.ArpSip);
        this.arpSip = arpSip;
        return this;
    }

    @Nonnull
    public WildcardMatch unsetArpSip() {
        usedFields.remove(Field.ArpSip);
        this.arpSip = null;
        return this;
    }

    @Nullable
    public IntIPv4 getArpSipObject() {
        return arpSip;
    }

    @Nonnull
    public WildcardMatch setArpTip(IntIPv4 arpTip) {
        usedFields.add(Field.ArpTip);
        this.arpTip = arpTip;
        return this;
    }

    @Nonnull
    public WildcardMatch unsetArpTip() {
        usedFields.remove(Field.ArpTip);
        this.arpTip = null;
        return this;
    }

    @Nullable
    public IntIPv4 getArpTipObject() {
        return arpTip;
    }

    /**
     * Applies this match to a fresh copy of an ethernet packet
     *
     * @param toPacket Packet to apply match to (read-only)
     * @return A newly allocated packet with the fields in the match applied
     * @throws MalformedPacketException
     */
    public Ethernet apply(Ethernet toPacket) throws MalformedPacketException {
        if (toPacket == null)
            return null;

        Ethernet eth = Ethernet.deserialize(toPacket.serialize());
        IPv4 ipv4 = null;
        Transport transport = null;
        ARP arp = null;

        if (eth.getPayload() instanceof IPv4)
            ipv4 = (IPv4) eth.getPayload();
        if (ipv4 != null && ipv4.getPayload() instanceof Transport)
            transport = (Transport) ipv4.getPayload();
        if (eth.getPayload() instanceof ARP)
            arp = (ARP) eth.getPayload();

        /* TODO (guillermo)
         * support (ethernet(ip(tcp|udp))) in the 1st go. A full/correct
         * implementation of apply() should cover all matchable protocols
         * for each network layer
         */
        for (Field field : getUsedFields()) {
            switch (field) {
                case EtherType:
                    eth.setEtherType(etherType);
                    break;
                case EthernetDestination:
                    eth.setDestinationMACAddress(ethernetDestination);
                    break;
                case EthernetSource:
                    eth.setSourceMACAddress(ethernetSource);
                    break;

                case TransportDestination:
                    if (null != transport)
                        transport.setDestinationPort(transportDestination);
                    break;
                case TransportSource:
                    if (null != transport)
                        transport.setSourcePort(transportSource);
                    break;

                case NetworkDestination:
                    if (null != ipv4)
                        ipv4.setDestinationAddress(
                            networkDestination.addressAsInt());
                    break;
                case NetworkSource:
                    if (null != ipv4)
                        ipv4.setSourceAddress(networkSource.addressAsInt());
                    break;
                case ArpSip:
                    if (null != arp)
                        arp.setSenderProtocolAddress(
                                IPv4.toIPv4AddressBytes(arpSip.addressAsInt()));
                    break;
                case ArpTip:
                    if (null != arp)
                        arp.setTargetProtocolAddress(
                                IPv4.toIPv4AddressBytes(arpTip.addressAsInt()));
                    break;
                case NetworkProtocol:
                    if (null != ipv4)
                        ipv4.setProtocol(networkProtocol);
                    break;

                case NetworkTTL:
                    if (null != ipv4)
                        ipv4.setTtl(networkTTL);
                    break;

                case IsIPv4Fragment:
                    // XXX guillermo (does it make sense to make changes to
                    // this? it would be useless without changing the offset
                    // accordingly.
                    break;

                case InputPortUUID:
                    break;
                case InputPortNumber:
                    break;
                case TunnelID:
                    break;
            }
        }

        return eth;
    }

    @Override
    public boolean equals(Object o) {
        if (this == o) return true;
        if (o == null || !(o instanceof WildcardMatch)) return false;

        WildcardMatch that = (WildcardMatch) o;

        for (Field field : getUsedFields()) {
            switch (field) {
                case EtherType:
                    if (!isEqual(etherType, that.etherType))
                        return false;
                    break;

                case IsIPv4Fragment:
                    if (!isEqual(isIPv4Fragment, that.isIPv4Fragment))
                        return false;
                    break;

                case EthernetDestination:
                    if (!isEqual(ethernetDestination, that.ethernetDestination))
                        return false;
                    break;

                case EthernetSource:
                    if (!isEqual(ethernetSource, that.ethernetSource))
                        return false;
                    break;

                case TransportDestination:
                    if (!isEqual(transportDestination, that.transportDestination))
                        return false;
                    break;

                case TransportSource:
                    if (!isEqual(transportSource, that.transportSource))
                        return false;
                    break;

                case ArpSip:
                    if (!isEqual(arpSip, that.arpSip))
                        return false;
                    break;

                case ArpTip:
                    if (!isEqual(arpTip, that.arpTip))
                        return false;
                    break;

                case InputPortUUID:
                    if (!isEqual(inputPortUUID, that.inputPortUUID))
                        return false;
                    break;

                case InputPortNumber:
                    if (!isEqual(inputPortNumber, that.inputPortNumber))
                        return false;
                    break;

                case NetworkDestination:
                    if (!isEqual(networkDestination, that.networkDestination))
                        return false;
                    break;

                case NetworkSource:
                    if (!isEqual(networkSource, that.networkSource))
                        return false;
                    break;

                case NetworkProtocol:
                    if (!isEqual(networkProtocol, that.networkProtocol))
                        return false;
                    break;

                case NetworkTTL:
                    if (!isEqual(networkTTL, that.networkTTL))
                        return false;
                    break;

                case TunnelID:
                    if (!isEqual(tunnelID, that.tunnelID))
                        return false;

                    break;
            }
        }

        return true;
    }

    private <T> boolean isEqual(T a, T b) {
        return a != null ? a.equals(b) : b == null;
    }

    @Override
    public int hashCode() {
        int result = getUsedFields().hashCode();
        for (Field field : getUsedFields()) {
            switch (field) {
                case EtherType:
                    result = 31 * result + etherType.hashCode();
                    break;
                case IsIPv4Fragment:
                    result = 31 * result + isIPv4Fragment.hashCode();
                    break;
                case EthernetDestination:
                    result = 31 * result + ethernetDestination.hashCode();
                    break;
                case EthernetSource:
                    result = 31 * result + ethernetSource.hashCode();
                    break;
                case TransportDestination:
                    result = 31 * result + transportDestination.hashCode();
                    break;
                case TransportSource:
                    result = 31 * result + transportSource.hashCode();
                    break;
                case ArpSip:
                    result = 31 * result + arpSip.hashCode();
                    break;
                case ArpTip:
                    result = 31 * result + arpTip.hashCode();
                    break;
                case InputPortUUID:
                    result = 31 * result + inputPortUUID.hashCode();
                    break;
                case InputPortNumber:
                    result = 31 * result + inputPortNumber.hashCode();
                    break;
                case NetworkDestination:
                    result = 31 * result + networkDestination.hashCode();
                    break;
                case NetworkSource:
                    result = 31 * result + networkSource.hashCode();
                    break;
                case NetworkProtocol:
                    result = 31 * result + networkProtocol.hashCode();
                    break;
                case NetworkTTL:
                    result = 31 * result + networkTTL;
                    break;
                case TunnelID:
                    result = 31 * result + tunnelID.hashCode();
                    break;
            }
        }

        return result;
    }

    @Override
    public String toString() {
        String output = "";
        for (Field f: getUsedFields()) {
            output += f.toString();
            output += " : ";
            switch (f) {
                case EtherType:
                    output += etherType.toString();
                    break;

                case IsIPv4Fragment:
                    output += isIPv4Fragment.toString();
                    break;

                case EthernetDestination:
                    output += ethernetDestination.toString();
                    break;

                case EthernetSource:
                    output += ethernetSource.toString();
                    break;

                case TransportDestination:
                    output += transportDestination.toString();
                    break;

                case TransportSource:
                    output += transportSource.toString();
                    break;

                case InputPortUUID:
                    output += inputPortUUID.toString();
                    break;

                case InputPortNumber:
                    output += inputPortNumber.toString();
                    break;

                case NetworkDestination:
                    output += networkDestination.toString();
                    break;

                case NetworkSource:
                    output += networkSource.toString();
                    break;

                case NetworkProtocol:
                    output += networkProtocol.toString();
                    break;

                case NetworkTTL:
                    output += networkTTL.toString();
                    break;

                case TunnelID:
                    output += tunnelID.toString();
                    break;
            }
            output += ";";
        }
        return output;
    }

    /**
     * Implement cloneable interface
     */
    @Override
    @SuppressWarnings("CloneDoesntCallSuperClone")
    public WildcardMatch clone() {
        // XXX TODO(pino): validate implementation of clone !
        WildcardMatch newClone = new WildcardMatch();

        newClone.usedFields.addAll(usedFields);
        for (Field field : Field.values()) {
            if (usedFields.contains(field)) {
                switch (field) {
                    case EtherType:
                        newClone.etherType = etherType;
                        break;

                    case IsIPv4Fragment:
                        newClone.isIPv4Fragment = isIPv4Fragment;
                        break;

                    case EthernetDestination:
                        newClone.ethernetDestination =
                            ethernetDestination.clone();
                        break;

                    case EthernetSource:
                        newClone.ethernetSource = ethernetSource.clone();
                        break;

                    case TransportDestination:
                        newClone.transportDestination = transportDestination;
                        break;

                    case TransportSource:
                        newClone.transportSource = transportSource;
                        break;

                    case InputPortUUID:
                        newClone.inputPortUUID = inputPortUUID;
                        break;

                    case InputPortNumber:
                        newClone.inputPortNumber = inputPortNumber;
                        break;

                    case NetworkDestination:
                        newClone.networkDestination = networkDestination.clone();
                        break;

                    case NetworkSource:
                        newClone.networkSource = networkSource.clone();
                        break;

                    case ArpSip:
                        newClone.arpSip = arpSip.clone();
                        break;

                    case ArpTip:
                        newClone.arpTip = arpTip.clone();
                        break;

                    case NetworkProtocol:
                        newClone.networkProtocol = networkProtocol;
                        break;

                    case NetworkTOS:
                        newClone.networkTOS = networkTOS;
                        break;

                    case NetworkTTL:
                        newClone.networkTTL = networkTTL;
                        break;

                    case TunnelID:
                        newClone.tunnelID = tunnelID;
                        break;

                    default:
                        throw new RuntimeException("Cannot clone a " +
                            "WildcardMatch with an unrecognized field: " +
                            field);
                }
            }
        }

        return newClone;
    }

    @Nullable
    public ProjectedWildcardMatch project(Set<WildcardMatch.Field> fields) {
        if (!getUsedFields().containsAll(fields))
            return null;

        return new ProjectedWildcardMatch(fields, this);
    }

    public static WildcardMatch fromFlowMatch(FlowMatch match) {
        WildcardMatch wildcardMatch = new WildcardMatch();
        List<FlowKey<?>> flowKeys = match.getKeys();
        wildcardMatch.processMatchKeys(flowKeys);
        return wildcardMatch;
    }

    public static WildcardMatch fromEthernetPacket(Ethernet ethPkt) {
        return fromFlowMatch(FlowMatches.fromEthernetPacket(ethPkt));
    }

    private void processMatchKeys(List<FlowKey<?>> flowKeys) {
        for (FlowKey<?> flowKey : flowKeys) {
            switch (flowKey.getKey().getId()) {
                case 1: // FlowKeyAttr<FlowKeyEncap> ENCAP = attr(1);
                    // TODO(pino)
                    break;
                case 2: // FlowKeyAttr<FlowKeyPriority> PRIORITY = attr(2);
                    // TODO(pino)
                    break;
                case 3: // FlowKeyAttr<FlowKeyInPort> IN_PORT = attr(3);
                    FlowKeyInPort inPort = as(flowKey, FlowKeyInPort.class);
                    setInputPortNumber((short) inPort.getInPort());
                    break;
                case 4: // FlowKeyAttr<FlowKeyEthernet> ETHERNET = attr(4);
                    FlowKeyEthernet ethernet = as(flowKey,
                                                  FlowKeyEthernet.class);
                    setEthernetSource(new MAC(ethernet.getSrc()));
                    setEthernetDestination(new MAC(ethernet.getDst()));
                    break;
                case 5: // FlowKeyAttr<FlowKeyVLAN> VLAN = attr(5);
                    // TODO(pino)
                    break;
                case 6: // FlowKeyAttr<FlowKeyEtherType> ETHERTYPE = attr(6);
                    FlowKeyEtherType etherType = as(flowKey,
                                                    FlowKeyEtherType.class);
                    setEtherType(etherType.getEtherType());
                    break;
                case 7: // FlowKeyAttr<FlowKeyIPv4> IPv4 = attr(7);
                    FlowKeyIPv4 ipv4 = as(flowKey, FlowKeyIPv4.class);
                    setNetworkSource(new IntIPv4(ipv4.getSrc()));
                    setNetworkDestination(new IntIPv4(ipv4.getDst()));
                    setNetworkProtocol(ipv4.getProto());
                    setIsIPv4Fragment(ipv4.getFrag() == 1);
                    setNetworkTTL(ipv4.getTtl());
                    break;
                case 8: // FlowKeyAttr<FlowKeyIPv6> IPv6 = attr(8);
                    // XXX(jlm, s3wong)
                    break;
                case 9: //FlowKeyAttr<FlowKeyTCP> TCP = attr(9);
                    FlowKeyTCP tcp = as(flowKey, FlowKeyTCP.class);
                    setTransportSource(tcp.getSrc());
                    setTransportDestination(tcp.getDst());
                    setNetworkProtocol(TCP.PROTOCOL_NUMBER);
                    break;
                case 10: // FlowKeyAttr<FlowKeyUDP> UDP = attr(10);
                    FlowKeyUDP udp = as(flowKey, FlowKeyUDP.class);
                    setTransportSource(udp.getUdpSrc());
                    setTransportDestination(udp.getUdpDst());
                    setNetworkProtocol(UDP.PROTOCOL_NUMBER);
                    break;
                case 11: // FlowKeyAttr<FlowKeyICMP> ICMP = attr(11);
                    FlowKeyICMP icmp = as(flowKey, FlowKeyICMP.class);
                    setTransportSource(icmp.getType());
                    setTransportDestination(icmp.getCode());
                    setNetworkProtocol(ICMP.PROTOCOL_NUMBER);
                    break;
                case 12: // FlowKeyAttr<FlowKeyICMPv6> ICMPv6 = attr(12);
                    // XXX(jlm, s3wong)
                    break;
                case 13: // FlowKeyAttr<FlowKeyARP> ARP = attr(13);
                    FlowKeyARP arp = as(flowKey, FlowKeyARP.class);
                    setNetworkSource(new IntIPv4(arp.getSip()));
                    setNetworkDestination(new IntIPv4(arp.getTip()));
                    setEtherType(ARP.ETHERTYPE);
                    setNetworkProtocol((byte)(arp.getOp() & 0xff));
                    break;
                case 14: // FlowKeyAttr<FlowKeyND> ND = attr(14);
                    // XXX(jlm, s3wong): Neighbor Discovery
                    break;
                case 63: // FlowKeyAttr<FlowKeyTunnelID> TUN_ID = attr(63);
                    FlowKeyTunnelID tunnelID = as(flowKey,
                                                  FlowKeyTunnelID.class);
                    setTunnelID(tunnelID.getTunnelID());
                    break;
            }
        }
    }

    private static <Key extends FlowKey<Key>>
                   Key as(FlowKey<?> flowKey, Class<Key> type) {
        return type.cast(flowKey.getValue());
    }

}<|MERGE_RESOLUTION|>--- conflicted
+++ resolved
@@ -10,6 +10,9 @@
 import java.util.UUID;
 import javax.annotation.Nonnull;
 import javax.annotation.Nullable;
+
+import org.slf4j.Logger;
+import org.slf4j.LoggerFactory;
 
 import com.midokura.packets.ARP;
 import com.midokura.packets.Ethernet;
@@ -22,16 +25,11 @@
 import com.midokura.packets.MalformedPacketException;
 import com.midokura.packets.TCP;
 import com.midokura.packets.Transport;
-<<<<<<< HEAD
 import com.midokura.packets.UDP;
 import com.midokura.sdn.dp.FlowMatch;
 import com.midokura.sdn.dp.FlowMatches;
 import com.midokura.sdn.dp.flows.*;
 
-=======
-import org.slf4j.Logger;
-import org.slf4j.LoggerFactory;
->>>>>>> 278f1b55
 
 public class WildcardMatch implements Cloneable {
 
@@ -301,18 +299,15 @@
         return networkSource.addressAsInt();
     }
 
-<<<<<<< HEAD
     public IPAddr getSourceIPAddress() {
         return new IPv4Addr().setIntAddress(networkSource.addressAsInt());
     }
 
-=======
     /**
      *
      * @param addr doesn't support network range, just host IP
      * @return
      */
->>>>>>> 278f1b55
     @Nonnull
     public WildcardMatch setNetworkDestination(@Nonnull IntIPv4 addr) {
         if (addr.getMaskLength() != 32) {
