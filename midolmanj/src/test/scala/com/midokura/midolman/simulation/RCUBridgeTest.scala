--- conflicted
+++ resolved
@@ -62,15 +62,9 @@
                 .setEthernetSource(MAC.fromString("0a:54:ce:50:44:ce"))
                 .setEthernetDestination(MAC.fromString("0a:de:57:16:a3:06")))
         val origMatch = ingressMatch.clone
-<<<<<<< HEAD
-        val future = bridge.process(ingressMatch, null, null,
+        val future = bridge.process(ingressMatch, null, new PacketContext,
                                     Platform.currentTime + 10000)(
                                     system.dispatcher, system)
-=======
-        val future = bridge.process(ingressMatch, null, new PacketContext,
-                                    Platform.currentTime + 10000,
-                                    system.dispatcher)
->>>>>>> 595a8e96
 
         //XXX: WildcardMatch::clone not unimplemented.  Enable once it is.
         // ingressMatch should be === origMatch
@@ -91,15 +85,9 @@
                 .setEthernetSource(MAC.fromString("0a:54:ce:50:44:ce"))
                 .setEthernetDestination(learnedMac))
         val origMatch = ingressMatch.clone
-<<<<<<< HEAD
-        val future = bridge.process(ingressMatch, null, null,
+        val future = bridge.process(ingressMatch, null, new PacketContext,
                                     Platform.currentTime + 10000)(
                                     system.dispatcher, system)
-=======
-        val future = bridge.process(ingressMatch, null, new PacketContext,
-                                    Platform.currentTime + 10000,
-                                    system.dispatcher)
->>>>>>> 595a8e96
 
         //XXX: WildcardMatch::clone not unimplemented.  Enable once it is.
         // ingressMatch should be === origMatch
@@ -120,15 +108,9 @@
                 .setEthernetSource(MAC.fromString("0a:54:ce:50:44:ce"))
                 .setEthernetDestination(MAC.fromString("ff:ff:ff:ff:ff:ff")))
         val origMatch = ingressMatch.clone
-<<<<<<< HEAD
-        val future = bridge.process(ingressMatch, null, null,
+        val future = bridge.process(ingressMatch, null, new PacketContext,
                                     Platform.currentTime + 10000)(
                                     system.dispatcher, system)
-=======
-        val future = bridge.process(ingressMatch, null, new PacketContext,
-                                    Platform.currentTime + 10000,
-                                    system.dispatcher)
->>>>>>> 595a8e96
 
         //XXX: WildcardMatch::clone not unimplemented.  Enable once it is.
         // ingressMatch should be === origMatch
@@ -151,15 +133,9 @@
                 .setEthernetSource(MAC.fromString("ff:54:ce:50:44:ce"))
                 .setEthernetDestination(MAC.fromString("0a:de:57:16:a3:06")))
         val origMatch = ingressMatch.clone
-<<<<<<< HEAD
-        val future = bridge.process(ingressMatch, null, null,
+        val future = bridge.process(ingressMatch, null, new PacketContext,
                                     Platform.currentTime + 10000)(
                                     system.dispatcher, system)
-=======
-        val future = bridge.process(ingressMatch, null, new PacketContext,
-                                    Platform.currentTime + 10000,
-                                    system.dispatcher)
->>>>>>> 595a8e96
 
         //XXX: WildcardMatch::clone not unimplemented.  Enable once it is.
         // ingressMatch should be === origMatch
