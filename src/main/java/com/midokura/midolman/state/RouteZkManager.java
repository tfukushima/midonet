/*
 * @(#)RouteZkManager        1.6 11/09/08
 *
 * Copyright 2011 Midokura KK
 */
package com.midokura.midolman.state;

import java.io.IOException;
import java.util.ArrayList;
import java.util.List;
import java.util.Set;
import java.util.UUID;

import org.apache.zookeeper.CreateMode;
import org.apache.zookeeper.Op;
import org.apache.zookeeper.ZooKeeper;
import org.apache.zookeeper.ZooDefs.Ids;

import com.midokura.midolman.layer3.Route;

/**
 * Class to manage the routing ZooKeeper data.
 * 
 * @version 1.6 10 Sept 2011
 * @author Ryu Ishimoto
 */
public class RouteZkManager extends ZkManager {

	/**
	 * Initializes a RouteZkManager object with a ZooKeeper client and the root
	 * path of the ZooKeeper directory.
	 * 
	 * @param zk
	 *            Directory object.
	 * @param basePath
	 *            The root path.
	 */
	public RouteZkManager(Directory zk, String basePath) {
		super(zk, basePath);
	}

	public RouteZkManager(ZooKeeper zk, String basePath) {
		this(new ZkDirectory(zk, "", null), basePath);
	}

<<<<<<< HEAD
    private String getSubDirectoryRoutePath(ZkNodeEntry<UUID, Route> entry)
            throws KeeperException, InterruptedException,
            ZkStateSerializationException {
        // Determine whether to add the Route data under routers or ports.
        if (entry.value.nextHop.equals(Route.NextHop.PORT)) {
            // Check what kind of port this is.
            PortZkManager portZkManager = new PortZkManager(zk, pathManager
                    .getBasePath());
            ZkNodeEntry<UUID, PortDirectory.PortConfig> port = portZkManager
                    .get(entry.value.nextHopPort);
            if (!(port.value instanceof PortDirectory.RouterPortConfig)) {
                // Cannot add route to bridge ports
                throw new IllegalArgumentException(
                        "Can only add a route to a router");
            }
            return pathManager.getPortRoutePath(entry.value.nextHopPort,
                    entry.key);
        } else {
            return pathManager.getRouterRoutePath(entry.value.routerId,
                    entry.key);
        }
    }
=======
	private String getSubDirectoryRoutePath(ZkNodeEntry<UUID, Route> entry)
			throws ZkStateSerializationException, StateAccessException {
		// Determine whether to add the Route data under routers or ports.
		if (entry.value.nextHop == Route.NextHop.PORT) {
			// Check what kind of port this is.
			PortZkManager portZkManager = new PortZkManager(zk, pathManager
					.getBasePath());
			ZkNodeEntry<UUID, PortDirectory.PortConfig> port = portZkManager
					.get(entry.value.nextHopPort);
			if (!(port.value instanceof PortDirectory.RouterPortConfig)) {
				// Cannot add route to bridge ports
				throw new IllegalArgumentException(
						"Can only add a route to a router");
			}
			return pathManager.getPortRoutePath(entry.value.nextHopPort,
					entry.key);
		} else {
			return pathManager.getRouterRoutePath(entry.value.routerId,
					entry.key);
		}
	}
>>>>>>> 239843a4

	/**
	 * Constructs a list of ZooKeeper update operations to perform when adding a
	 * new route.
	 * 
	 * @param entry
	 *            ZooKeeper node representing a key-value entry of Route UUID
	 *            and Route object.
	 * @return A list of Op objects to represent the operations to perform.
	 * @throws ZkStateSerializationException
	 *             Serialization error occurred.
	 * @throws StateAccessException
	 */
	public List<Op> prepareRouteCreate(ZkNodeEntry<UUID, Route> entry)
			throws ZkStateSerializationException, StateAccessException {

		List<Op> ops = new ArrayList<Op>();

		// Add to root
		try {
			ops.add(Op.create(pathManager.getRoutePath(entry.key),
					serialize(entry.value), Ids.OPEN_ACL_UNSAFE,
					CreateMode.PERSISTENT));
		} catch (IOException e) {
			throw new ZkStateSerializationException(
					"Could not serialize Route data", e, Route.class);
		}

		// Add under port or router
		ops.add(Op.create(getSubDirectoryRoutePath(entry), null,
				Ids.OPEN_ACL_UNSAFE, CreateMode.PERSISTENT));
		return ops;
	}

	public List<Op> prepareRouteDelete(UUID id)
			throws ZkStateSerializationException, StateAccessException {
		return prepareRouteDelete(get(id));
	}

<<<<<<< HEAD
    /**
     * Constructs a list of operations to perform in a route deletion.
     * 
     * @param entry
     *            Route ZooKeeper entry to delete.
     * @return A list of Op objects representing the operations to perform.
     * @throws ZkStateSerializationException
     *             Serialization error occurred.
     * @throws KeeperException
     *             ZooKeeper error occurred.
     * @throws InterruptedException
     *             ZooKeeper was unresponsive.
     */
    public List<Op> prepareRouteDelete(ZkNodeEntry<UUID, Route> entry)
            throws KeeperException, InterruptedException,
            ZkStateSerializationException {
        List<Op> ops = new ArrayList<Op>();
        ops.add(Op.delete(pathManager.getRoutePath(entry.key), -1));
        if (entry.value.nextHop.equals(Route.NextHop.PORT)) {
            ops.add(Op.delete(pathManager.getPortRoutePath(
                    entry.value.nextHopPort, entry.key), -1));
        } else {
            ops.add(Op.delete(pathManager.getRouterRoutePath(
                    entry.value.routerId, entry.key), -1));
        }
        return ops;
    }
=======
	/**
	 * Constructs a list of operations to perform in a route deletion.
	 * 
	 * @param entry
	 *            Route ZooKeeper entry to delete.
	 * @return A list of Op objects representing the operations to perform.
	 * @throws ZkStateSerializationException
	 *             Serialization error occurred.
	 */
	public List<Op> prepareRouteDelete(ZkNodeEntry<UUID, Route> entry)
			throws ZkStateSerializationException {
		List<Op> ops = new ArrayList<Op>();
		ops.add(Op.delete(pathManager.getRoutePath(entry.key), -1));
		if (entry.value.nextHop == Route.NextHop.PORT) {
			ops.add(Op.delete(pathManager.getPortRoutePath(
					entry.value.nextHopPort, entry.key), -1));
		} else {
			ops.add(Op.delete(pathManager.getRouterRoutePath(
					entry.value.routerId, entry.key), -1));
		}
		return ops;
	}
>>>>>>> 239843a4

	/**
	 * Performs an atomic update on the ZooKeeper to add a new route entry.
	 * 
	 * @param route
	 *            Route object to add to the ZooKeeper directory.
	 * @return The UUID of the newly created object.
	 * @throws ZkStateSerializationException
	 *             Serialization error occurred.
	 * @throws StateAccessException
	 */
	public UUID create(Route route) throws ZkStateSerializationException,
			StateAccessException {
		UUID id = UUID.randomUUID();
		ZkNodeEntry<UUID, Route> entry = new ZkNodeEntry<UUID, Route>(id, route);
		multi(prepareRouteCreate(entry));
		return id;
	}

	/**
	 * Gets a ZooKeeper node entry key-value pair of a route with the given ID.
	 * 
	 * @param id
	 *            The ID of the route.
	 * @return Route object found.
	 * @throws ZkStateSerializationException
	 *             Serialization error occurred.
	 * @throws StateAccessException
	 */
	public ZkNodeEntry<UUID, Route> get(UUID id)
			throws ZkStateSerializationException, StateAccessException {
		return get(id, null);
	}

	/**
	 * Gets a ZooKeeper node entry key-value pair of a route with the given ID
	 * and sets a watcher on the node.
	 * 
	 * @param id
	 *            The ID of the route.
	 * @param watcher
	 *            The watcher that gets notified when there is a change in the
	 *            node.
	 * @return Route object found.
	 * @throws ZkStateSerializationException
	 *             Serialization error occurred.
	 * @throws StateAccessException
	 */
	public ZkNodeEntry<UUID, Route> get(UUID id, Runnable watcher)
			throws ZkStateSerializationException, StateAccessException {
		byte[] routeData = get(pathManager.getRoutePath(id), watcher);
		Route r = null;
		try {
			r = deserialize(routeData, Route.class);
		} catch (IOException e) {
			throw new ZkStateSerializationException(
					"Could not deserialize route " + id + " to Route", e,
					Route.class);
		}
		return new ZkNodeEntry<UUID, Route>(id, r);
	}

	/**
	 * Gets a list of ZooKeeper router nodes belonging under the router
	 * directory with the given ID.
	 * 
	 * @param routerId
	 *            The ID of the router to find the routes of.
	 * @param watcher
	 *            The watcher to set on the changes to the routes for this
	 *            router.
	 * @return A list of ZooKeeper route nodes.
	 * @throws ZkStateSerializationException
	 *             Serialization error occurred.
	 * @throws StateAccessException
	 */
	public List<ZkNodeEntry<UUID, Route>> listRouterRoutes(UUID routerId,
			Runnable watcher) throws ZkStateSerializationException,
			StateAccessException {
		List<ZkNodeEntry<UUID, Route>> result = new ArrayList<ZkNodeEntry<UUID, Route>>();
		Set<String> routeIds = getChildren(pathManager
				.getRouterRoutesPath(routerId), watcher);
		for (String routeId : routeIds) {
			result.add(get(UUID.fromString(routeId)));
		}
		return result;
	}

	/**
	 * Gets a list of ZooKeeper route nodes belonging under the port directory
	 * with the given ID.
	 * 
	 * @param portId
	 *            The ID of the port to find the routes of.
	 * @param watcher
	 *            The watcher to set on the changes to the routes for this port.
	 * @return A list of ZooKeeper route nodes.
	 * @throws ZkStateSerializationException
	 *             Serialization error occurred.
	 * @throws StateAccessException
	 */
	public List<ZkNodeEntry<UUID, Route>> listPortRoutes(UUID portId,
			Runnable watcher) throws ZkStateSerializationException,
			StateAccessException {
		List<ZkNodeEntry<UUID, Route>> result = new ArrayList<ZkNodeEntry<UUID, Route>>();
		Set<String> routeIds = getChildren(pathManager
				.getPortRoutesPath(portId), watcher);
		for (String routeId : routeIds) {
			result.add(get(UUID.fromString(routeId)));
		}
		return result;
	}

	/**
	 * Gets a list of ZooKeeper route nodes belonging to a router with the given
	 * ID.
	 * 
	 * @param portId
	 *            The ID of the router to find the routes of.
	 * @return A list of ZooKeeper route nodes.
	 * @throws ZkStateSerializationException
	 *             Serialization error occurred.
	 * @throws StateAccessException
	 */
	public List<ZkNodeEntry<UUID, Route>> list(UUID routerId)
			throws ZkStateSerializationException, StateAccessException {
		List<ZkNodeEntry<UUID, Route>> routes = listRouterRoutes(routerId, null);
		Set<String> portIds = getChildren(pathManager
				.getRouterPortsPath(routerId), null);
		for (String portId : portIds) {
			// For each MaterializedRouterPort, process it. Needs optimization.
			UUID portUUID = UUID.fromString(portId);
			byte[] data = get(pathManager.getPortPath(portUUID), null);
			PortDirectory.PortConfig port = null;
			try {
				port = deserialize(data, PortDirectory.PortConfig.class);
			} catch (IOException e) {
				throw new ZkStateSerializationException(
						"Could not deserialize port " + portUUID
								+ " to PortConfig", e,
						PortDirectory.PortConfig.class);
			}
			if (!(port instanceof PortDirectory.RouterPortConfig)) {
				continue;
			}

			List<ZkNodeEntry<UUID, Route>> portRoutes = listPortRoutes(
					portUUID, null);
			routes.addAll(portRoutes);
		}
		return routes;
	}

	/***
	 * Deletes a route and its related data from the ZooKeeper directories
	 * atomically.
	 * 
	 * @param id
	 *            ID of the route to delete.
	 * @throws ZkStateSerializationException
	 *             Serialization error occurred.
	 * @throws StateAccessException
	 */
	public void delete(UUID id) throws ZkStateSerializationException, StateAccessException {
		multi(prepareRouteDelete(id));
	}

}<|MERGE_RESOLUTION|>--- conflicted
+++ resolved
@@ -26,325 +26,270 @@
  */
 public class RouteZkManager extends ZkManager {
 
-	/**
-	 * Initializes a RouteZkManager object with a ZooKeeper client and the root
-	 * path of the ZooKeeper directory.
-	 * 
-	 * @param zk
-	 *            Directory object.
-	 * @param basePath
-	 *            The root path.
-	 */
-	public RouteZkManager(Directory zk, String basePath) {
-		super(zk, basePath);
-	}
-
-	public RouteZkManager(ZooKeeper zk, String basePath) {
-		this(new ZkDirectory(zk, "", null), basePath);
-	}
-
-<<<<<<< HEAD
-    private String getSubDirectoryRoutePath(ZkNodeEntry<UUID, Route> entry)
-            throws KeeperException, InterruptedException,
-            ZkStateSerializationException {
-        // Determine whether to add the Route data under routers or ports.
-        if (entry.value.nextHop.equals(Route.NextHop.PORT)) {
-            // Check what kind of port this is.
-            PortZkManager portZkManager = new PortZkManager(zk, pathManager
-                    .getBasePath());
-            ZkNodeEntry<UUID, PortDirectory.PortConfig> port = portZkManager
-                    .get(entry.value.nextHopPort);
-            if (!(port.value instanceof PortDirectory.RouterPortConfig)) {
-                // Cannot add route to bridge ports
-                throw new IllegalArgumentException(
+        /**
+         * Initializes a RouteZkManager object with a ZooKeeper client and the root
+         * path of the ZooKeeper directory.
+         * 
+         * @param zk
+         *            Directory object.
+         * @param basePath
+         *            The root path.
+         */
+        public RouteZkManager(Directory zk, String basePath) {
+                super(zk, basePath);
+        }
+
+        public RouteZkManager(ZooKeeper zk, String basePath) {
+                this(new ZkDirectory(zk, "", null), basePath);
+        }
+
+        private String getSubDirectoryRoutePath(ZkNodeEntry<UUID, Route> entry)
+                throws ZkStateSerializationException, StateAccessException {
+            // Determine whether to add the Route data under routers or ports.
+            if (entry.value.nextHop.equals(Route.NextHop.PORT)) {
+                // Check what kind of port this is.
+                PortZkManager portZkManager = 
+                        new PortZkManager(zk, pathManager.getBasePath());
+                ZkNodeEntry<UUID, PortDirectory.PortConfig> port = 
+                        portZkManager.get(entry.value.nextHopPort);
+                if (!(port.value instanceof PortDirectory.RouterPortConfig)) {
+                    // Cannot add route to bridge ports
+                    throw new IllegalArgumentException(
                         "Can only add a route to a router");
+                 }
+                 return pathManager.getPortRoutePath(entry.value.nextHopPort,
+                                                     entry.key);
+            } else {
+                 return pathManager.getRouterRoutePath(entry.value.routerId,
+                                                     entry.key);
             }
-            return pathManager.getPortRoutePath(entry.value.nextHopPort,
-                    entry.key);
-        } else {
-            return pathManager.getRouterRoutePath(entry.value.routerId,
-                    entry.key);
-        }
-    }
-=======
-	private String getSubDirectoryRoutePath(ZkNodeEntry<UUID, Route> entry)
-			throws ZkStateSerializationException, StateAccessException {
-		// Determine whether to add the Route data under routers or ports.
-		if (entry.value.nextHop == Route.NextHop.PORT) {
-			// Check what kind of port this is.
-			PortZkManager portZkManager = new PortZkManager(zk, pathManager
-					.getBasePath());
-			ZkNodeEntry<UUID, PortDirectory.PortConfig> port = portZkManager
-					.get(entry.value.nextHopPort);
-			if (!(port.value instanceof PortDirectory.RouterPortConfig)) {
-				// Cannot add route to bridge ports
-				throw new IllegalArgumentException(
-						"Can only add a route to a router");
-			}
-			return pathManager.getPortRoutePath(entry.value.nextHopPort,
-					entry.key);
-		} else {
-			return pathManager.getRouterRoutePath(entry.value.routerId,
-					entry.key);
-		}
-	}
->>>>>>> 239843a4
-
-	/**
-	 * Constructs a list of ZooKeeper update operations to perform when adding a
-	 * new route.
-	 * 
-	 * @param entry
-	 *            ZooKeeper node representing a key-value entry of Route UUID
-	 *            and Route object.
-	 * @return A list of Op objects to represent the operations to perform.
-	 * @throws ZkStateSerializationException
-	 *             Serialization error occurred.
-	 * @throws StateAccessException
-	 */
-	public List<Op> prepareRouteCreate(ZkNodeEntry<UUID, Route> entry)
-			throws ZkStateSerializationException, StateAccessException {
-
-		List<Op> ops = new ArrayList<Op>();
-
-		// Add to root
-		try {
-			ops.add(Op.create(pathManager.getRoutePath(entry.key),
-					serialize(entry.value), Ids.OPEN_ACL_UNSAFE,
-					CreateMode.PERSISTENT));
-		} catch (IOException e) {
-			throw new ZkStateSerializationException(
-					"Could not serialize Route data", e, Route.class);
-		}
-
-		// Add under port or router
-		ops.add(Op.create(getSubDirectoryRoutePath(entry), null,
-				Ids.OPEN_ACL_UNSAFE, CreateMode.PERSISTENT));
-		return ops;
-	}
-
-	public List<Op> prepareRouteDelete(UUID id)
-			throws ZkStateSerializationException, StateAccessException {
-		return prepareRouteDelete(get(id));
-	}
-
-<<<<<<< HEAD
-    /**
-     * Constructs a list of operations to perform in a route deletion.
-     * 
-     * @param entry
-     *            Route ZooKeeper entry to delete.
-     * @return A list of Op objects representing the operations to perform.
-     * @throws ZkStateSerializationException
-     *             Serialization error occurred.
-     * @throws KeeperException
-     *             ZooKeeper error occurred.
-     * @throws InterruptedException
-     *             ZooKeeper was unresponsive.
-     */
-    public List<Op> prepareRouteDelete(ZkNodeEntry<UUID, Route> entry)
-            throws KeeperException, InterruptedException,
-            ZkStateSerializationException {
-        List<Op> ops = new ArrayList<Op>();
-        ops.add(Op.delete(pathManager.getRoutePath(entry.key), -1));
-        if (entry.value.nextHop.equals(Route.NextHop.PORT)) {
-            ops.add(Op.delete(pathManager.getPortRoutePath(
-                    entry.value.nextHopPort, entry.key), -1));
-        } else {
-            ops.add(Op.delete(pathManager.getRouterRoutePath(
-                    entry.value.routerId, entry.key), -1));
-        }
-        return ops;
-    }
-=======
-	/**
-	 * Constructs a list of operations to perform in a route deletion.
-	 * 
-	 * @param entry
-	 *            Route ZooKeeper entry to delete.
-	 * @return A list of Op objects representing the operations to perform.
-	 * @throws ZkStateSerializationException
-	 *             Serialization error occurred.
-	 */
-	public List<Op> prepareRouteDelete(ZkNodeEntry<UUID, Route> entry)
-			throws ZkStateSerializationException {
-		List<Op> ops = new ArrayList<Op>();
-		ops.add(Op.delete(pathManager.getRoutePath(entry.key), -1));
-		if (entry.value.nextHop == Route.NextHop.PORT) {
-			ops.add(Op.delete(pathManager.getPortRoutePath(
-					entry.value.nextHopPort, entry.key), -1));
-		} else {
-			ops.add(Op.delete(pathManager.getRouterRoutePath(
-					entry.value.routerId, entry.key), -1));
-		}
-		return ops;
-	}
->>>>>>> 239843a4
-
-	/**
-	 * Performs an atomic update on the ZooKeeper to add a new route entry.
-	 * 
-	 * @param route
-	 *            Route object to add to the ZooKeeper directory.
-	 * @return The UUID of the newly created object.
-	 * @throws ZkStateSerializationException
-	 *             Serialization error occurred.
-	 * @throws StateAccessException
-	 */
-	public UUID create(Route route) throws ZkStateSerializationException,
-			StateAccessException {
-		UUID id = UUID.randomUUID();
-		ZkNodeEntry<UUID, Route> entry = new ZkNodeEntry<UUID, Route>(id, route);
-		multi(prepareRouteCreate(entry));
-		return id;
-	}
-
-	/**
-	 * Gets a ZooKeeper node entry key-value pair of a route with the given ID.
-	 * 
-	 * @param id
-	 *            The ID of the route.
-	 * @return Route object found.
-	 * @throws ZkStateSerializationException
-	 *             Serialization error occurred.
-	 * @throws StateAccessException
-	 */
-	public ZkNodeEntry<UUID, Route> get(UUID id)
-			throws ZkStateSerializationException, StateAccessException {
-		return get(id, null);
-	}
-
-	/**
-	 * Gets a ZooKeeper node entry key-value pair of a route with the given ID
-	 * and sets a watcher on the node.
-	 * 
-	 * @param id
-	 *            The ID of the route.
-	 * @param watcher
-	 *            The watcher that gets notified when there is a change in the
-	 *            node.
-	 * @return Route object found.
-	 * @throws ZkStateSerializationException
-	 *             Serialization error occurred.
-	 * @throws StateAccessException
-	 */
-	public ZkNodeEntry<UUID, Route> get(UUID id, Runnable watcher)
-			throws ZkStateSerializationException, StateAccessException {
-		byte[] routeData = get(pathManager.getRoutePath(id), watcher);
-		Route r = null;
-		try {
-			r = deserialize(routeData, Route.class);
-		} catch (IOException e) {
-			throw new ZkStateSerializationException(
-					"Could not deserialize route " + id + " to Route", e,
-					Route.class);
-		}
-		return new ZkNodeEntry<UUID, Route>(id, r);
-	}
-
-	/**
-	 * Gets a list of ZooKeeper router nodes belonging under the router
-	 * directory with the given ID.
-	 * 
-	 * @param routerId
-	 *            The ID of the router to find the routes of.
-	 * @param watcher
-	 *            The watcher to set on the changes to the routes for this
-	 *            router.
-	 * @return A list of ZooKeeper route nodes.
-	 * @throws ZkStateSerializationException
-	 *             Serialization error occurred.
-	 * @throws StateAccessException
-	 */
-	public List<ZkNodeEntry<UUID, Route>> listRouterRoutes(UUID routerId,
-			Runnable watcher) throws ZkStateSerializationException,
-			StateAccessException {
-		List<ZkNodeEntry<UUID, Route>> result = new ArrayList<ZkNodeEntry<UUID, Route>>();
-		Set<String> routeIds = getChildren(pathManager
-				.getRouterRoutesPath(routerId), watcher);
-		for (String routeId : routeIds) {
-			result.add(get(UUID.fromString(routeId)));
-		}
-		return result;
-	}
-
-	/**
-	 * Gets a list of ZooKeeper route nodes belonging under the port directory
-	 * with the given ID.
-	 * 
-	 * @param portId
-	 *            The ID of the port to find the routes of.
-	 * @param watcher
-	 *            The watcher to set on the changes to the routes for this port.
-	 * @return A list of ZooKeeper route nodes.
-	 * @throws ZkStateSerializationException
-	 *             Serialization error occurred.
-	 * @throws StateAccessException
-	 */
-	public List<ZkNodeEntry<UUID, Route>> listPortRoutes(UUID portId,
-			Runnable watcher) throws ZkStateSerializationException,
-			StateAccessException {
-		List<ZkNodeEntry<UUID, Route>> result = new ArrayList<ZkNodeEntry<UUID, Route>>();
-		Set<String> routeIds = getChildren(pathManager
-				.getPortRoutesPath(portId), watcher);
-		for (String routeId : routeIds) {
-			result.add(get(UUID.fromString(routeId)));
-		}
-		return result;
-	}
-
-	/**
-	 * Gets a list of ZooKeeper route nodes belonging to a router with the given
-	 * ID.
-	 * 
-	 * @param portId
-	 *            The ID of the router to find the routes of.
-	 * @return A list of ZooKeeper route nodes.
-	 * @throws ZkStateSerializationException
-	 *             Serialization error occurred.
-	 * @throws StateAccessException
-	 */
-	public List<ZkNodeEntry<UUID, Route>> list(UUID routerId)
-			throws ZkStateSerializationException, StateAccessException {
-		List<ZkNodeEntry<UUID, Route>> routes = listRouterRoutes(routerId, null);
-		Set<String> portIds = getChildren(pathManager
-				.getRouterPortsPath(routerId), null);
-		for (String portId : portIds) {
-			// For each MaterializedRouterPort, process it. Needs optimization.
-			UUID portUUID = UUID.fromString(portId);
-			byte[] data = get(pathManager.getPortPath(portUUID), null);
-			PortDirectory.PortConfig port = null;
-			try {
-				port = deserialize(data, PortDirectory.PortConfig.class);
-			} catch (IOException e) {
-				throw new ZkStateSerializationException(
-						"Could not deserialize port " + portUUID
-								+ " to PortConfig", e,
-						PortDirectory.PortConfig.class);
-			}
-			if (!(port instanceof PortDirectory.RouterPortConfig)) {
-				continue;
-			}
-
-			List<ZkNodeEntry<UUID, Route>> portRoutes = listPortRoutes(
-					portUUID, null);
-			routes.addAll(portRoutes);
-		}
-		return routes;
-	}
-
-	/***
-	 * Deletes a route and its related data from the ZooKeeper directories
-	 * atomically.
-	 * 
-	 * @param id
-	 *            ID of the route to delete.
-	 * @throws ZkStateSerializationException
-	 *             Serialization error occurred.
-	 * @throws StateAccessException
-	 */
-	public void delete(UUID id) throws ZkStateSerializationException, StateAccessException {
-		multi(prepareRouteDelete(id));
-	}
+        }
+
+        /**
+         * Constructs a list of ZooKeeper update operations to perform when adding a
+         * new route.
+         * 
+         * @param entry
+         *            ZooKeeper node representing a key-value entry of Route UUID
+         *            and Route object.
+         * @return A list of Op objects to represent the operations to perform.
+         * @throws ZkStateSerializationException
+         *             Serialization error occurred.
+         * @throws StateAccessException
+         */
+        public List<Op> prepareRouteCreate(ZkNodeEntry<UUID, Route> entry)
+                        throws ZkStateSerializationException, StateAccessException {
+
+                List<Op> ops = new ArrayList<Op>();
+
+                // Add to root
+                try {
+                        ops.add(Op.create(pathManager.getRoutePath(entry.key),
+                                        serialize(entry.value), Ids.OPEN_ACL_UNSAFE,
+                                        CreateMode.PERSISTENT));
+                } catch (IOException e) {
+                        throw new ZkStateSerializationException(
+                                        "Could not serialize Route data", e, Route.class);
+                }
+
+                // Add under port or router
+                ops.add(Op.create(getSubDirectoryRoutePath(entry), null,
+                                Ids.OPEN_ACL_UNSAFE, CreateMode.PERSISTENT));
+                return ops;
+        }
+
+        public List<Op> prepareRouteDelete(UUID id)
+                        throws ZkStateSerializationException, StateAccessException {
+                return prepareRouteDelete(get(id));
+        }
+
+        /**
+         * Constructs a list of operations to perform in a route deletion.
+         * 
+         * @param entry
+         *            Route ZooKeeper entry to delete.
+         * @return A list of Op objects representing the operations to perform.
+         * @throws ZkStateSerializationException
+         *             Serialization error occurred.
+         */
+        public List<Op> prepareRouteDelete(ZkNodeEntry<UUID, Route> entry)
+                        throws ZkStateSerializationException {
+                List<Op> ops = new ArrayList<Op>();
+                ops.add(Op.delete(pathManager.getRoutePath(entry.key), -1));
+                if (entry.value.nextHop.equals(Route.NextHop.PORT)) {
+                        ops.add(Op.delete(pathManager.getPortRoutePath(
+                                        entry.value.nextHopPort, entry.key), -1));
+                } else {
+                        ops.add(Op.delete(pathManager.getRouterRoutePath(
+                                        entry.value.routerId, entry.key), -1));
+                }
+                return ops;
+        }
+
+        /**
+         * Performs an atomic update on the ZooKeeper to add a new route entry.
+         * 
+         * @param route
+         *            Route object to add to the ZooKeeper directory.
+         * @return The UUID of the newly created object.
+         * @throws ZkStateSerializationException
+         *             Serialization error occurred.
+         * @throws StateAccessException
+         */
+        public UUID create(Route route) throws ZkStateSerializationException,
+                        StateAccessException {
+                UUID id = UUID.randomUUID();
+                ZkNodeEntry<UUID, Route> entry = new ZkNodeEntry<UUID, Route>(id, route);
+                multi(prepareRouteCreate(entry));
+                return id;
+        }
+
+        /**
+         * Gets a ZooKeeper node entry key-value pair of a route with the given ID.
+         * 
+         * @param id
+         *            The ID of the route.
+         * @return Route object found.
+         * @throws ZkStateSerializationException
+         *             Serialization error occurred.
+         * @throws StateAccessException
+         */
+        public ZkNodeEntry<UUID, Route> get(UUID id)
+                        throws ZkStateSerializationException, StateAccessException {
+                return get(id, null);
+        }
+
+        /**
+         * Gets a ZooKeeper node entry key-value pair of a route with the given ID
+         * and sets a watcher on the node.
+         * 
+         * @param id
+         *            The ID of the route.
+         * @param watcher
+         *            The watcher that gets notified when there is a change in the
+         *            node.
+         * @return Route object found.
+         * @throws ZkStateSerializationException
+         *             Serialization error occurred.
+         * @throws StateAccessException
+         */
+        public ZkNodeEntry<UUID, Route> get(UUID id, Runnable watcher)
+                        throws ZkStateSerializationException, StateAccessException {
+                byte[] routeData = get(pathManager.getRoutePath(id), watcher);
+                Route r = null;
+                try {
+                        r = deserialize(routeData, Route.class);
+                } catch (IOException e) {
+                        throw new ZkStateSerializationException(
+                                        "Could not deserialize route " + id + " to Route", e,
+                                        Route.class);
+                }
+                return new ZkNodeEntry<UUID, Route>(id, r);
+        }
+
+        /**
+         * Gets a list of ZooKeeper router nodes belonging under the router
+         * directory with the given ID.
+         * 
+         * @param routerId
+         *            The ID of the router to find the routes of.
+         * @param watcher
+         *            The watcher to set on the changes to the routes for this
+         *            router.
+         * @return A list of ZooKeeper route nodes.
+         * @throws ZkStateSerializationException
+         *             Serialization error occurred.
+         * @throws StateAccessException
+         */
+        public List<ZkNodeEntry<UUID, Route>> listRouterRoutes(UUID routerId,
+                        Runnable watcher) throws ZkStateSerializationException,
+                        StateAccessException {
+                List<ZkNodeEntry<UUID, Route>> result = new ArrayList<ZkNodeEntry<UUID, Route>>();
+                Set<String> routeIds = getChildren(pathManager
+                                .getRouterRoutesPath(routerId), watcher);
+                for (String routeId : routeIds) {
+                        result.add(get(UUID.fromString(routeId)));
+                }
+                return result;
+        }
+
+        /**
+         * Gets a list of ZooKeeper route nodes belonging under the port directory
+         * with the given ID.
+         * 
+         * @param portId
+         *            The ID of the port to find the routes of.
+         * @param watcher
+         *            The watcher to set on the changes to the routes for this port.
+         * @return A list of ZooKeeper route nodes.
+         * @throws ZkStateSerializationException
+         *             Serialization error occurred.
+         * @throws StateAccessException
+         */
+        public List<ZkNodeEntry<UUID, Route>> listPortRoutes(UUID portId,
+                        Runnable watcher) throws ZkStateSerializationException,
+                        StateAccessException {
+                List<ZkNodeEntry<UUID, Route>> result = new ArrayList<ZkNodeEntry<UUID, Route>>();
+                Set<String> routeIds = getChildren(pathManager
+                                .getPortRoutesPath(portId), watcher);
+                for (String routeId : routeIds) {
+                        result.add(get(UUID.fromString(routeId)));
+                }
+                return result;
+        }
+
+        /**
+         * Gets a list of ZooKeeper route nodes belonging to a router with the given
+         * ID.
+         * 
+         * @param portId
+         *            The ID of the router to find the routes of.
+         * @return A list of ZooKeeper route nodes.
+         * @throws ZkStateSerializationException
+         *             Serialization error occurred.
+         * @throws StateAccessException
+         */
+        public List<ZkNodeEntry<UUID, Route>> list(UUID routerId)
+                        throws ZkStateSerializationException, StateAccessException {
+                List<ZkNodeEntry<UUID, Route>> routes = listRouterRoutes(routerId, null);
+                Set<String> portIds = getChildren(pathManager
+                                .getRouterPortsPath(routerId), null);
+                for (String portId : portIds) {
+                        // For each MaterializedRouterPort, process it. Needs optimization.
+                        UUID portUUID = UUID.fromString(portId);
+                        byte[] data = get(pathManager.getPortPath(portUUID), null);
+                        PortDirectory.PortConfig port = null;
+                        try {
+                                port = deserialize(data, PortDirectory.PortConfig.class);
+                        } catch (IOException e) {
+                                throw new ZkStateSerializationException(
+                                                "Could not deserialize port " + portUUID
+                                                                + " to PortConfig", e,
+                                                PortDirectory.PortConfig.class);
+                        }
+                        if (!(port instanceof PortDirectory.RouterPortConfig)) {
+                                continue;
+                        }
+
+                        List<ZkNodeEntry<UUID, Route>> portRoutes = listPortRoutes(
+                                        portUUID, null);
+                        routes.addAll(portRoutes);
+                }
+                return routes;
+        }
+
+        /***
+         * Deletes a route and its related data from the ZooKeeper directories
+         * atomically.
+         * 
+         * @param id
+         *            ID of the route to delete.
+         * @throws ZkStateSerializationException
+         *             Serialization error occurred.
+         * @throws StateAccessException
+         */
+        public void delete(UUID id) throws ZkStateSerializationException, StateAccessException {
+                multi(prepareRouteDelete(id));
+        }
 
 }