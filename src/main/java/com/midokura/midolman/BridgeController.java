/*
 * Copyright 2011 Midokura KK
 */

package com.midokura.midolman;

import java.net.InetAddress;
import java.util.concurrent.Future;
import java.util.Date;
import java.util.HashMap;
import java.util.UUID;

import org.openflow.protocol.action.OFAction;
import org.openflow.protocol.action.OFActionOutput;
import org.openflow.protocol.OFFlowRemoved.OFFlowRemovedReason;
import org.openflow.protocol.OFMatch;
import org.openflow.protocol.OFPort;
import org.openflow.protocol.OFPhysicalPort;
import org.openflow.protocol.OFPortStatus.OFPortReason;

import org.apache.zookeeper.KeeperException;
import org.slf4j.Logger;
import org.slf4j.LoggerFactory;

import com.midokura.midolman.eventloop.Reactor;
import com.midokura.midolman.openflow.MidoMatch;
import com.midokura.midolman.openvswitch.OpenvSwitchDatabaseConnection;
import com.midokura.midolman.packets.Ethernet;
import com.midokura.midolman.state.ReplicatedMap;
import com.midokura.midolman.state.PortToIntNwAddrMap;
import com.midokura.midolman.state.MacPortMap;
import com.midokura.midolman.util.Net;
import com.midokura.midolman.util.MAC;


public class BridgeController extends AbstractController {

    Logger log = LoggerFactory.getLogger(BridgeController.class);

    PortToIntNwAddrMap port_locs;
    MacPortMap macPortMap;
    long mac_port_timeout;
    Reactor reactor;
    short flowExpireSeconds, idleFlowExpireSeconds;
    static final short flowPriority = 1000;    // TODO: Make configurable.

    // The delayed deletes for macPortMap.
    HashMap<MAC, Future> delayedDeletes;

    HashMap<MacPort, Integer> flowCount;

    BridgeControllerWatcher macToPortWatcher;

    private class MacPort {
        // Pair<Mac, Port>
        public MAC mac;
        public UUID port;

        public MacPort(MAC addr, UUID uuid) {
            mac = addr;
            port = uuid;
        }
    }

    private class BridgeControllerWatcher implements
            ReplicatedMap.Watcher<MAC, UUID> {
        public void processChange(MAC key, UUID old_uuid, UUID new_uuid) {
            /* Update callback for the MacPortMap */

            /* If the new port is local, the flow updates have already been
             * applied, and we return immediately. */
            if (port_is_local(new_uuid))
                return;
            log.debug("BridgeControllerWatcher.processChange: mac {} changed "
                      + "from port {} to port {}", new Object[] {
                      key, old_uuid, new_uuid});

            /* If the MAC's old port was local, we need to invalidate its
             * flows. */
            if (port_is_local(old_uuid)) {
                log.debug("BridgeControllerWatcher.processChange: Old port " +
                          "was local.  Invalidating its flows.");
                invalidateFlowsFromMac(key);
            }

            invalidateFlowsToMac(key);
        }
    }

    public BridgeController(long datapathId, UUID switchUuid, int greKey,
            PortToIntNwAddrMap port_loc_map, MacPortMap mac_port_map,
            long flowExpireMillis, long idleFlowExpireMillis, 
            InetAddress publicIp, long macPortTimeoutMillis, 
            OpenvSwitchDatabaseConnection ovsdb, Reactor reactor,
            String externalIdKey) {
        super(datapathId, switchUuid, greKey, ovsdb, port_loc_map,
              flowExpireMillis, flowExpireMillis, idleFlowExpireMillis,
              publicIp, externalIdKey);
        macPortMap = mac_port_map;
        mac_port_timeout = macPortTimeoutMillis;
        port_locs = port_loc_map;
        delayedDeletes = new HashMap<MAC, Future>();
        flowCount = new HashMap<MacPort, Integer>();
        macToPortWatcher = new BridgeControllerWatcher();
        macPortMap.addWatcher(macToPortWatcher);
        this.reactor = reactor;
        idleFlowExpireSeconds = (short) (idleFlowExpireMillis / 1000);
        flowExpireSeconds = (short) (flowExpireMillis / 1000);
    }

    @Override
    public void clear() {
        port_locs.stop();
        macPortMap.stop();
        // .stop() includes a .clear() of the underlying map, so we don't
        // need to clear out the entries here.
        macPortMap.removeWatcher(macToPortWatcher);
        // FIXME(jlm): Clear all flows.
    }

    @Override
    public void onFlowRemoved(OFMatch match, long cookie, short priority,
            OFFlowRemovedReason reason, int durationSeconds,
            int durationNanoseconds, short idleTimeout, long packetCount,
            long byteCount) {
        // TODO Auto-generated method stub
    }

    @Override
    public void onPacketIn(int bufferId, int totalLen, short inPort,
                           byte[] data) {
        Ethernet capturedPacket = new Ethernet();
        capturedPacket.deserialize(data, 0, data.length);
        MAC srcDlAddress = new MAC(capturedPacket.getSourceMACAddress());
        MAC dstDlAddress = new MAC(capturedPacket.getDestinationMACAddress());
        log.info("Packet recv'd on port {} destination {}",
                 inPort, dstDlAddress);
        UUID outPort = macPortMap.get(dstDlAddress);
        log.info(outPort == null ? "no port found for MAC"
                                 : "MAC is on port " + outPort.toString());
        int destIP = 0;
        OFAction[] actions;

        if (outPort != null) {
            try {
                destIP = portLocMap.get(outPort).intValue();
                log.debug("Destination port maps to host {}",
                          Net.convertIntAddressToString(destIP));
            } catch (NullPointerException e) {
                log.warn("No host found for port {}", outPort);
            }
        }

        boolean srcAddressIsMcast = Ethernet.isMcast(srcDlAddress.address);
        if (srcAddressIsMcast) {
            // If a multicast source MAC, drop the packet.
            actions = new OFAction[] { };
            log.info("multicast src MAC, dropping packet");
        } else if (Ethernet.isMcast(dstDlAddress.address) ||
                   outPort == null ||
                   destIP == 0 ||
                   (destIP == publicIp && 
                        !portUuidToNumberMap.containsKey(outPort))) {
            // Flood if any of:
            //  * multicast destination MAC
            //  * destination port unknown (not in macPortMap)
            //  * destIP (destination peer) unknown (not in portLocMap)
            //  * destIP is local and the output port not in portUuidToNumberMap

            log.info("Flooding from {} port {}",
                     isTunnelPortNum(inPort) ? "tunnel" : "non-tunnel",
                     inPort);
            log.info("outPort {}, destIP {}", outPort, destIP);
            OFPort output = isTunnelPortNum(inPort) ? OFPort.OFPP_FLOOD
                                                    : OFPort.OFPP_ALL;
            actions = new OFAction[] { new OFActionOutput(output.getValue(), 
                                                          (short)0) };
        } else if (portUuidToNumberMap.containsKey(outPort)) {
            // The port is on this local datapath, so send the flow to it 
            // directly.
            short localPortNum = portUuidToNumberMap.get(outPort).shortValue();
            actions = new OFAction[] { new OFActionOutput(localPortNum,
                                                          (short)0) };
        } else {
            // The virtual port is part of a remote datapath.  Tunnel the 
            // packet to it.
            log.info("send flow to peer at {}", 
<<<<<<< HEAD
                      Net.convertIntAddressToString(destIP));
=======
                     Net.convertIntAddressToString(destIP));
>>>>>>> 4d23effe
            if (isTunnelPortNum(inPort)) {
                // The packet came in on a tunnel.  Don't send it out the 
                // tunnel to avoid loops.  Just drop.  The flow match will 
                // be invalidated when the destination mac changes port_uuid 
                // or the port_uuid changes location.
                actions = new OFAction[] { };
                log.info("tunnel looping, drop");
            } else {
                short output;
                try {
                    output = peerIpToTunnelPortNum.get(destIP).shortValue();
                } catch (NullPointerException e) {
                    // Tunnel is down.  Flood until the tunnel port comes up.
                    log.info("tunnel down:  Flooding");
                    output = OFPort.OFPP_ALL.getValue();
                }
                actions = new OFAction[] { new OFActionOutput(output,
                                                              (short)0) };
            }
        }

        UUID inPortUuid = portNumToUuid.get(inPort);
        UUID mappedPortUuid = macPortMap.get(srcDlAddress);
        
        if (!srcAddressIsMcast && inPortUuid != null &&
                inPortUuid != mappedPortUuid) {
            // The MAC changed port:  invalidate old flows before installing 
            // a new flowmod for this MAC.
            invalidateFlowsFromMac(srcDlAddress);
            invalidateFlowsToMac(srcDlAddress);
        }

        // Set up a forwarding rule for packets in this flow, and forward 
        // this packet.
        OFMatch match = createMatchFromPacket(capturedPacket, inPort);
        addFlowAndPacketOut(match, 0L, idleFlowExpireSeconds, 
                            flowExpireSeconds, flowPriority,
                            bufferId, true, false, false, actions,
                            inPort, data);
        log.info("installing flowmod at {} with actions {}", new Date(),
                 actions);

        // If the message didn't come from the tunnel port, learn the MAC 
        // source address.  We wait to learn a MAC-port mapping until 
        // there's a flow from the MAC because flows are used to 
        // reference-count the mapping.
        if (inPortUuid != null && !!srcAddressIsMcast)
            increaseMacPortFlowCount(srcDlAddress, inPortUuid);
    }

    private void increaseMacPortFlowCount(MAC macAddr, UUID portUuid) {
        MacPort flowcountKey = new MacPort(macAddr, portUuid);
        Integer count = flowCount.get(flowcountKey);
        if (count == null) {
            count = 1;
            // Remove any delayed delete.
            Future delayedDelete = delayedDeletes.remove(macAddr);
            if (delayedDelete != null)
                delayedDelete.cancel(false);
            flowCount.put(flowcountKey, count);
        } else {
            count++;
        }

        log.debug("Increased flow count for source MAC {} from port {} to {}",
                  new Object[] { macAddr, portUuid, count });
        if (macPortMap.get(macAddr) != portUuid) {
            try {
                macPortMap.put(macAddr, portUuid);
            } catch (KeeperException e) {
                log.error("ZooKeeper threw exception {}", e);
                // TODO: What should we do about this?
            } catch (InterruptedException e) {
                log.error("MacPortMap threw InterruptedException {}", e);
                // TODO: What should we do about this?
            }
        }
    }

    private void invalidateFlowsFromMac(MAC mac) {
        log.debug("BridgeController: invalidating flows with dl_src {}", mac);
        OFMatch match = new MidoMatch();
        match.setDataLayerSource(mac.address);
        controllerStub.sendFlowModDelete(match, false, (short)0, nonePort);
    }

    private void invalidateFlowsToMac(MAC mac) {
        log.debug("BridgeController: invalidating flows with dl_dst {}", mac);
        OFMatch match = new MidoMatch();
        match.setDataLayerDestination(mac.address);
        controllerStub.sendFlowModDelete(match, false, (short)0, nonePort);
    }

    private boolean port_is_local(UUID port) {
        return portUuidToNumberMap.containsKey(port);
    }

    protected void addPort(OFPhysicalPort portDesc, short portNum) {
        if (isTunnelPortNum(portNum))
            invalidateFlowsToPeer(peerOfTunnelPortNum(portNum));
        else {
            UUID portUuid = portNumToUuid.get(portNum);
            if (portUuid != null)
                invalidateFlowsToPortUuid(portUuid);
        }
    }

    protected void deletePort(OFPhysicalPort portDesc) {
        // FIXME
    }

    protected void modifyPort(OFPhysicalPort portDesc) {
        // FIXME
    }

    private void invalidateFlowsToPortUuid(UUID port_uuid) {
        // FIXME
    }

    private void invalidateFlowsToPeer(Integer peer_ip) {
        // FIXME
    }
}<|MERGE_RESOLUTION|>--- conflicted
+++ resolved
@@ -185,11 +185,7 @@
             // The virtual port is part of a remote datapath.  Tunnel the 
             // packet to it.
             log.info("send flow to peer at {}", 
-<<<<<<< HEAD
-                      Net.convertIntAddressToString(destIP));
-=======
                      Net.convertIntAddressToString(destIP));
->>>>>>> 4d23effe
             if (isTunnelPortNum(inPort)) {
                 // The packet came in on a tunnel.  Don't send it out the 
                 // tunnel to avoid loops.  Just drop.  The flow match will 
